import Promise = require('bluebird')

<<<<<<< HEAD
=======
// interface kind {
//   kind: string
// }

>>>>>>> 88ca9100
export default interface Engine {
  find<A> (query: {}): Promise<Array<A>>
  findOne<A> (query: {}): Promise<A|null>
  insert (document: {}): Promise<void>
  update (query: {}, update: object): Promise<void>
}<|MERGE_RESOLUTION|>--- conflicted
+++ resolved
@@ -1,12 +1,5 @@
 import Promise = require('bluebird')
 
-<<<<<<< HEAD
-=======
-// interface kind {
-//   kind: string
-// }
-
->>>>>>> 88ca9100
 export default interface Engine {
   find<A> (query: {}): Promise<Array<A>>
   findOne<A> (query: {}): Promise<A|null>
