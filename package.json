{
  "name": "machinomy",
  "version": "1.0.0-alpha.39",
  "description": "Micropayments in Ether over HTTP",
  "author": "Sergey Ukustov <sergey.ukustov@machinomy.com>",
  "license": "Apache-2.0",
  "keywords": [
    "micropayments",
    "ethereum",
    "express"
  ],
  "repository": {
    "type": "git",
    "url": "https://github.com/machinomy/machinomy.git"
  },
  "scripts": {
<<<<<<< HEAD
    "test:nedb": "NODE_ENV=test ENGINE_NAME=nedb jest --runInBand",
    "test:mongo": "NODE_ENV=test ENGINE_NAME=mongo jest --runInBand",
    "test": "yarn run test:nedb && yarn run test:mongo",
=======
    "test_nedb": "NODE_ENV=test ENGINE_NAME=nedb mocha",
    "test_mongo": "NODE_ENV=test ENGINE_NAME=mongo mocha",
    "test": "yarn run test_nedb; yarn run test_mongo",
>>>>>>> 88ca9100
    "build": "tsc -p tsconfig.json",
    "lint": "tslint -t stylish --type-check --project 'tsconfig.json' --exclude node_modules/*",
    "prepublish": "yarn lint && yarn build"
  },
  "main": "index.js",
  "bin": {
    "machinomy": "./bin/machinomy.js"
  },
  "types": "index.d.ts",
  "files": [
    "bin/",
    "commands/",
    "contracts/",
    "examples/",
    "lib/",
    "test/",
    "src/",
    "index.d.ts",
    "index.js",
    "index.js.map"
  ],
  "jest": {
    "transform": {
      "^.+\\.tsx?$": "<rootDir>/node_modules/ts-jest/preprocessor.js"
    },
    "testRegex": "(/__tests__/.*|\\.(test|spec))\\.(ts|tsx|js)$",
    "moduleFileExtensions": [
      "ts",
      "tsx",
      "js",
      "json"
    ]
  },
  "dependencies": {
    "@types/bignumber.js": "^4.0.2",
    "@types/bluebird": "3.5.8",
    "@types/body-parser": "^1.16.4",
    "@types/commander": "^2.9.1",
    "@types/cors": "^2.8.1",
    "@types/expect": "^1.20.2",
    "@types/express": "^4.0.36",
    "@types/lodash": "^4.14.68",
    "@types/mocha": "^2.2.43",
    "@types/nedb": "^1.8.3",
    "@types/nock": "^8.2.1",
    "@types/node": "^8.0.9",
    "@types/request": "^2.0.0",
    "@types/tmp": "^0.0.33",
    "@types/url-join": "^0.8.2",
    "bluebird": "^3.5.0",
    "commander": "^2.9.0",
    "cors": "^2.8.1",
    "ethereumjs-util": "^5.1.2",
    "expect": "^21.2.1",
    "homedir": "https://github.com/ukstv/node-homedir",
    "lodash": "^4.17.4",
    "loglevel": "^1.4.1",
    "mongodb": "^2.2.31",
    "nedb": "^1.8.0",
    "prompt": "^1.0.0",
    "request": "^2.76.0",
    "types-bn": "^0.0.1",
    "types-ethereumjs-util": "^0.0.5",
    "types-rlp": "^0.0.1",
    "types-web3-fake-provider": "^0.0.2",
    "types-web3-provider-engine": "^0.0.2",
    "typescript": "^2.4.1",
    "typescript-logger": "^1.1.0",
    "url-join": "^2.0.2",
    "web3": "^0.20.1",
    "web3-provider-engine": "^13.2.9",
    "web3-typescript-typings": "https://github.com/machinomy/web3-typescript-typings"
  },
  "devDependencies": {
    "body-parser": "^1.15.2",
    "coveralls": "^2.12.0",
    "express": "^4.14.0",
    "istanbul": "^0.4.5",
    "jest": "^21.0.0",
    "jest-cli": "^21.2.0",
    "nock": "^9.0.9",
    "tmp": "0.0.33",
    "ts-jest": "^20.0.7",
    "tslint": "^5.5.0",
    "tslint-config-standard": "^6.0.1",
    "web3-fake-provider": "^0.1.0"
  }
}<|MERGE_RESOLUTION|>--- conflicted
+++ resolved
@@ -14,15 +14,9 @@
     "url": "https://github.com/machinomy/machinomy.git"
   },
   "scripts": {
-<<<<<<< HEAD
-    "test:nedb": "NODE_ENV=test ENGINE_NAME=nedb jest --runInBand",
-    "test:mongo": "NODE_ENV=test ENGINE_NAME=mongo jest --runInBand",
-    "test": "yarn run test:nedb && yarn run test:mongo",
-=======
     "test_nedb": "NODE_ENV=test ENGINE_NAME=nedb mocha",
     "test_mongo": "NODE_ENV=test ENGINE_NAME=mongo mocha",
     "test": "yarn run test_nedb; yarn run test_mongo",
->>>>>>> 88ca9100
     "build": "tsc -p tsconfig.json",
     "lint": "tslint -t stylish --type-check --project 'tsconfig.json' --exclude node_modules/*",
     "prepublish": "yarn lint && yarn build"
